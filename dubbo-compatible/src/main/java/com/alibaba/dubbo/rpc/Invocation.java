--- conflicted
+++ resolved
@@ -30,17 +30,6 @@
     }
 
     @Override
-<<<<<<< HEAD
-    default void setAttachmentIfAbsent(String key, String value) {
-    }
-
-    @Override
-    default void setAttachment(String key, String value) {
-
-    }
-
-    class CompatibleInvocation implements Invocation, org.apache.dubbo.rpc.Invocation {
-=======
     default void setAttachmentIfAbsent(String key, Object value) {
     }
 
@@ -50,7 +39,6 @@
     }
 
     class CompatibleInvocation implements Invocation {
->>>>>>> 8e624056
 
         private org.apache.dubbo.rpc.Invocation delegate;
 
